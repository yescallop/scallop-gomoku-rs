--- conflicted
+++ resolved
@@ -68,23 +68,13 @@
         let board = ctrl.board();
         match self {
             Variant::StandardGomoku => {
-<<<<<<< HEAD
                 if board[p].stone() == Some(stone) && board.longest_row_len(p) == 5 {
-                    ctrl.end(GameResultKind::RowCompleted, Some(side));
+                    ctrl.end(GameResultKind::RowCompleted, side);
                 }
             }
             Variant::FreestyleGomoku => {
                 if board[p].stone() == Some(stone) && board.longest_row_len(p) >= 5 {
-                    ctrl.end(GameResultKind::RowCompleted, Some(side));
-=======
-                if board.longest_row_len(p) == 5 {
                     ctrl.end(GameResultKind::RowCompleted, side);
-                }
-            }
-            Variant::FreestyleGomoku => {
-                if board.longest_row_len(p) >= 5 {
-                    ctrl.end(GameResultKind::RowCompleted, side);
->>>>>>> 29cbf2e7
                 }
             }
             Variant::StandardRenju => todo!("standard renju"),
